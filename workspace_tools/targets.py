--- conflicted
+++ resolved
@@ -619,8 +619,6 @@
         self.is_disk_virtual = True
         self.default_toolchain = "ARM"
 
-<<<<<<< HEAD
-=======
 class MTS_MDOT_F411RE(Target):
     def __init__(self):
         Target.__init__(self)
@@ -630,7 +628,6 @@
         self.supported_toolchains = ["ARM", "uARM", "GCC_ARM", "IAR"]
         self.default_toolchain = "uARM"
 
->>>>>>> 743bf2b2
 class MTS_DRAGONFLY_F411RE(Target):
     def __init__(self):
         Target.__init__(self)
@@ -874,10 +871,7 @@
     DISCO_F429ZI(),
     DISCO_L053C8(),
     MTS_MDOT_F405RG(),
-<<<<<<< HEAD
-=======
     MTS_MDOT_F411RE(),
->>>>>>> 743bf2b2
     MTS_DRAGONFLY_F411RE(),
     
     ### Nordic ###
