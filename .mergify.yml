#
# Copyright (c) 2020, Arm Limited and affiliates.
# SPDX-License-Identifier: Apache-2.0
#
# Licensed under the Apache License, Version 2.0 (the "License");
# you may not use this file except in compliance with the License.
# You may obtain a copy of the License at
#
#     http://www.apache.org/licenses/LICENSE-2.0
#
# Unless required by applicable law or agreed to in writing, software
# distributed under the License is distributed on an "AS IS" BASIS,
# WITHOUT WARRANTIES OR CONDITIONS OF ANY KIND, either express or implied.
# See the License for the specific language governing permissions and
# limitations under the License.

# Mergify follow our workflow: https://os.mbed.com/docs/mbed-os/latest/contributing/workflow.html
# Inital state (needs: review) is done by internal reviewer bot

# Notes: conditions do not check if label is already there if we add or remove later, this is to limit Github API access to
# minimum. If a label is already there and we add it again, nothing should happen (we do 1 less access to Github).
# For instance for needs: work if CI failed, we just add a label as action, don't check if needs: works is already there.
#
# Reviewers request needs write access to block PR, otherwise it's just a suggestion on Github, not PR block

pull_request_rules:
  # From needs: review to needs: work - reviewers request
  - name: "label needs: work when changes were requested"
    conditions:
      # Reviewers
      - "#changes-requested-reviews-by>0"
    actions:
      label:
<<<<<<< HEAD
        add: ['needs: work']
        remove: ['needs: review']
=======
        add: 
          - "needs: work"
        remove: 
          - "needs: review"
          - "needs: CI"
>>>>>>> 80fe861f

  # From needs: review to needs: work - CI failure
  - name: "label needs: work when travis-ci failed"
    conditions:
      # Travis failing
      - status-failure~=continuous-integration/travis-ci/pr
    actions:
      label:
<<<<<<< HEAD
        add: ['needs: work']
        remove: ['needs: review']
=======
        add: 
          - "needs: work"
        remove: 
          - "needs: review"
          - "needs: CI"
>>>>>>> 80fe861f

  # From needs: review to needs: work - CI failure
  - name: "label needs: work when Jenkins CI failed - pr head"
    conditions:
      # Jenkins CI failing
      - status-failure~=continuous-integration/jenkins/pr-head
    actions:
      label:
<<<<<<< HEAD
        add: ['needs: work']
        remove: ['needs: review']
=======
        add: 
          - "needs: work"
        remove: 
          - "needs: review"
          - "needs: CI"
>>>>>>> 80fe861f

  # From needs: review to needs: work - CI failure
  - name: "label needs: work when Jenkins CI failed - any of the pipeline"
    conditions:
      # Jenkins CI failing - any of the pipeline
      - status-failure~=^jenkins-ci
    actions:
      label:
<<<<<<< HEAD
        add: ['needs: work']
        remove: ['needs: review']
=======
        add: 
          - "needs: work"
        remove: 
          - "needs: review"
          - "needs: CI"
>>>>>>> 80fe861f

  # From needs: review or needs: work to needs: CI. One approval means we should be good to start CI
  - name: "label needs: CI when at least one reviewers approval"
    conditions:
      # Labels
      - "label!=needs: preceding PR"

      # Reviewers
      - "#changes-requested-reviews-by=0"
      - "#approved-reviews-by>=1"

      # CI green policy, at least Travis should be green
      - status-success~=continuous-integration/travis-ci/pr
      # new CI needs to be done (neutral does not work, lets check if it failed or passed, if none, we need to run again)
      - -status-success~=continuous-integration/jenkins/pr-head
      - -status-failure~=continuous-integration/jenkins/pr-head
    actions:
      label:
        add: ['needs: CI']
        remove: ['needs: review', 'needs: work']

  # Remove reviews after the branch is updated. This yet does not allow
  # any other action like labels, etc. See mergify-engine/issues/360
  - name: remove outdated reviews
    conditions: []
    actions:
      dismiss_reviews:
        approved: True
        changes_requested: True

  # Conflict in the PR - needs: work and a comment to notify a user
  - name: "label needs: work when there is a conflict"
    conditions:
      - conflict
    actions:
      label:
        add: ['needs: work']
        remove: ['needs: review', 'needs: CI']
        
      comment:
        message: This PR cannot be merged due to conflicts. Please rebase to resolve them.

  - name: "add label feature branch for feature branch additions"
    conditions:
      - base~=^feature
    actions:
      label:
        add: ['release-version: feature branch']

  # Ready for integration. Not yet auto merge, will be enabled once carefuly tested
  - name: label "ready for merge" when ready
    conditions:
      # Labels
      - "label!=do not merge"
      - "label=needs: CI"

      # Reviewers
      - "#approved-reviews-by>=1"
      - "#changes-requested-reviews-by=0"

      # CI green policy
      - status-success~=continuous-integration/travis-ci/pr
      # Internal Jenkins - we rely on PR head to provide status
      - status-success~=continuous-integration/jenkins/pr-head
      # any of the jenkins pipeline needs to be green. We rely on not failure means all good (if skipped or executed) 
      - -status-failure~=^jenkins-ci
    actions:
      label:
        add: ['ready for merge']
        remove: ['needs: CI']

  # Clean-up after merge
  - name: remove ready for merge when merged
    conditions:
      - merged
      - "label=ready for merge"
    actions:
      label:
        remove: ['ready for merge']

  - name: add "do not merge" label when WIP is in title
    conditions:
       - title~=^(\[wip\]( |:) |\[WIP\]( |:) |wip( |:) |WIP( |:)).*
    actions:
      label:
        add: ['do not merge']

  # Check if version label is applied
  - name: release version is a must for merged PRs
    conditions:
      - merged
      - -label~=^(release-version)
    actions:
      label:
        add: ['Release review required']
      comment:
        message: This PR does not contain release version label after merging.

<|MERGE_RESOLUTION|>--- conflicted
+++ resolved
@@ -31,16 +31,8 @@
       - "#changes-requested-reviews-by>0"
     actions:
       label:
-<<<<<<< HEAD
         add: ['needs: work']
-        remove: ['needs: review']
-=======
-        add: 
-          - "needs: work"
-        remove: 
-          - "needs: review"
-          - "needs: CI"
->>>>>>> 80fe861f
+        remove: ['needs: review', 'needs: CI']
 
   # From needs: review to needs: work - CI failure
   - name: "label needs: work when travis-ci failed"
@@ -49,16 +41,8 @@
       - status-failure~=continuous-integration/travis-ci/pr
     actions:
       label:
-<<<<<<< HEAD
         add: ['needs: work']
-        remove: ['needs: review']
-=======
-        add: 
-          - "needs: work"
-        remove: 
-          - "needs: review"
-          - "needs: CI"
->>>>>>> 80fe861f
+        remove: ['needs: review', 'needs: CI']
 
   # From needs: review to needs: work - CI failure
   - name: "label needs: work when Jenkins CI failed - pr head"
@@ -67,16 +51,8 @@
       - status-failure~=continuous-integration/jenkins/pr-head
     actions:
       label:
-<<<<<<< HEAD
         add: ['needs: work']
-        remove: ['needs: review']
-=======
-        add: 
-          - "needs: work"
-        remove: 
-          - "needs: review"
-          - "needs: CI"
->>>>>>> 80fe861f
+        remove: ['needs: review','needs: CI']
 
   # From needs: review to needs: work - CI failure
   - name: "label needs: work when Jenkins CI failed - any of the pipeline"
@@ -85,16 +61,8 @@
       - status-failure~=^jenkins-ci
     actions:
       label:
-<<<<<<< HEAD
         add: ['needs: work']
-        remove: ['needs: review']
-=======
-        add: 
-          - "needs: work"
-        remove: 
-          - "needs: review"
-          - "needs: CI"
->>>>>>> 80fe861f
+        remove: ['needs: review', 'needs: CI']
 
   # From needs: review or needs: work to needs: CI. One approval means we should be good to start CI
   - name: "label needs: CI when at least one reviewers approval"
